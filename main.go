package main

import (
	"bytes"
	"encoding/json"
	"errors"
	"fmt"
	"io/ioutil"
	"log"
	"net/http"
	"regexp"
	"sort"
	"strconv"
	"strings"
	"text/template"
	"time"

	"github.com/go-ping/ping"
	"github.com/mitchellh/mapstructure"
	"gopkg.in/yaml.v3"

	tgbotapi "github.com/go-telegram-bot-api/telegram-bot-api/v5"
)

// CFGFILE - path to config file
const CFGFILE string = "config.yml"

// Config struct
type Config struct {
	BotToken      string          `yaml:"bot_token"`
	UseWebhook    bool            `yaml:"use_webhook"`
	WebhookURL    string          `yaml:"webhook_url"`
	ListenPort    string          `yaml:"listen_port"`
	ReportChannel int64           `yaml:"report_channel"`
	Admin         int64           `yaml:"admin"`
	Users         map[int64]*User `yaml:"users"`
	InkoToolsAPI  string          `yaml:"inkotools_api_url"`
	GraydbURL     string          `yaml:"graydb_url"`
	DebugMode     bool            `yaml:"debug"`
}

// User struct
type User struct {
	Name            string `yaml:"name"`
	Mode            string `yaml:"-"`
	Token           string `yaml:"token"`
	TMP             string `yaml:"-"` // to save temporary data between messages
	Username        string `yaml:"-"` // not saved, returned from api by token
	RefreshInterval string `yaml:"refresh_interval"`
	NotifyNew       bool   `yaml:"notify_new"`
	NotifyUpdate    bool   `yaml:"notify_update"`
	Tickets         struct {
		Data []Ticket `mapstructure:"data"`
		Meta struct {
			User string `mapstructure:"username"`
		} `mapstructure:"meta"`
		Updated time.Time
	} `yaml:"-"`
}

// CFG - config object
var CFG Config

// TPL - templates object
var TPL *template.Template

// Bot - bot object
var Bot *tgbotapi.BotAPI

// Pingers - map of active pingers, key is uid
var Pingers map[int64]ping.Pinger

// Switch type
type Switch struct {
	IP       string `mapstructure:"ip"`
	Location string `mapstructure:"location"`
	MAC      string `mapstructure:"mac"`
	Model    string `mapstructure:"model"`
	Status   bool   `mapstructure:"status"`
}

// PortSummary type
type PortSummary struct {
	Style      string
	Slots      []Port
	LinkUp     bool
	PortNumber int
	Bandwidth  PortBandwidth
	Counters   struct {
		PortCounters `mapstructure:",squash"`
		Error        string
	}
	VLAN struct {
		PortVlan `mapstructure:",squash"`
		Error    string
	}
	ACL struct {
		Entries []PortACL
		Error   string
	}
	Multicast struct {
		PortMulticast `mapstructure:",squash"`
		Error         string
	}
	MAC struct {
		Entries []PortMac
		Error   string
	}
	ARP struct {
		Entries []ARPEntry
		Error   string
	}
}

// Port type
type Port struct {
	Port          int    `mapstructure:"port"`
	Type          string `mapstructure:"type"`
	State         bool   `mapstructure:"state"`
	Speed         string `mapstructure:"speed"`
	Link          bool   `mapstructure:"link"`
	Status        string `mapstructure:"status"`
	Learning      bool   `mapstructure:"learning"`
	Autodowngrade bool   `mapstructure:"autodowngrade"`
	Description   string `mapstructure:"desc"`
	Cable         []Pair `mapstructure:"cable"`
	DDM           struct {
		Temperature float32 `mapstructure:"temperature"`
		Voltage     float32 `mapstructure:"voltage"`
		BiasCurrent float32 `mapstructure:"bias_current"`
		PowerTX     float32 `mapstructure:"tx_power"`
		PowerRX     float32 `mapstructure:"rx_power"`
	} `mapstructure:"ddm"`
}

// Pair type - pair in cable
type Pair struct {
	Pair  int    `mapstructure:"pair"`
	State string `mapstructure:"state"`
	Len   int    `mapstructure:"len"`
}

// PortBandwidth limits type
type PortBandwidth struct {
	RX uint `mapstructure:"rx"`
	TX uint `mapstructure:"tx"`
}

// PortCounters type
type PortCounters struct {
	TotalRX  uint        `mapstructure:"rx_total"`
	TotalTX  uint        `mapstructure:"tx_total"`
	SpeedRX  uint        `mapstructure:"rx_speed"`
	SpeedTX  uint        `mapstructure:"tx_speed"`
	ErrorsRX []PortError `mapstructure:"rx_errors"`
	ErrorsTX []PortError `mapstructure:"tx_errors"`
}

// PortError type
type PortError struct {
	Name  string `mapstructure:"name"`
	Count int    `mapstructure:"count"`
}

// PortVlan type
type PortVlan struct {
	Port     int   `mapstructure:"port"`
	Untagged []int `mapstructure:"untagged"`
	Tagged   []int `mapstructure:"tagged"`
}

// PortMac type
type PortMac struct {
	Port   int    `mapstructure:"port"`
	VlanID int    `mapstructure:"vid"`
	Mac    string `mapstructure:"mac"`
}

// PortACL type
type PortACL struct {
	Port      int    `mapstructure:"port"`
	ProfileID int    `mapstructure:"profile_id"`
	AccessID  int    `mapstructure:"access_id"`
	IP        string `mapstructure:"ip"`
	Mask      string `mapstructure:"mask"`
	Mode      string `mapstructure:"mode"`
}

// PortMulticast type
type PortMulticast struct {
	SourcePorts []int `mapstructure:"source"`
	MemberPorts []int `mapstructure:"member"`
	State       bool
	Groups      []string
	Filters     []string
}

// IPCalc type
type IPCalc struct {
	IP      string `mapstructure:"ip"`
	Mask    string `mapstructure:"mask"`
	Gateway string `mapstructure:"gateway"`
	Prefix  int    `mapstructure:"prefix"`
}

// ARPEntry type
type ARPEntry struct {
	IP     string `mapstructure:"ip"`
	Mac    string `mapstructure:"mac"`
	VlanID int    `mapstructure:"vid"`
	State  bool   `mapstructure:"state"`
}

// DBSearch type
type DBSearch struct {
	Data []Switch `mapstructure:"data"`
	Meta struct {
		Entries struct {
			Current int `mapstructure:"current"`
			PerPage int `mapstructure:"per_page"`
			Total   int `mapstructure:"total"`
		} `mapstructure:"entries"`
		Pages struct {
			Current int `mapstructure:"current"`
			Total   int `mapstructure:"total"`
		} `mapstructure:"pages"`
	} `mapstructure:"meta"`
}

// Contract type
type Contract struct {
	ContractID string   `mapstructure:"contract_id"`
	ClientID   uint     `mapstructure:"client_id"`
	Terminated bool     `mapstructure:"terminated"`
	Name       string   `mapstructure:"name"`
	Contacts   []string `mapstructure:"contact_list"`
	City       string   `mapstructure:"city"`
	Street     string   `mapstructure:"street"`
	House      string   `mapstructure:"house"`
	Room       string   `mapstructure:"room"`
	Company    string   `mapstructure:"company"`
	Office     string   `mapstructure:"office"`
	SwitchIP   string   `mapstructure:"sw_ip"`
	Port       string   `mapstructure:"port"`
	Cable      string   `mapstructure:"cable_length"`
	Comment    string   `mapstructure:"comment"`
	Billing    struct {
		Inet  InetAccount    `mapstructure:"internet"`
		Tel   TelAccount     `mapstructure:"telephony"`
		LDTel TelAccount     `mapstructure:"ld_telephony"`
		TV    BillingAccount `mapstructure:"television"`
	} `mapstructure:"billing_accounts"`
	Tickets []Ticket `mapstructure:"tickets`
}

// BillingAccount type
type BillingAccount struct {
	ID       int      `mapstructure:"account_id"`
	Services []string `mapstructure:"services"`
	Balance  float32  `mapstructure:"balance"`
	Credit   float32  `mapstructure:"credit"`
	Enabled  bool     `mapstructure:"enabled"`
}

// InetAccount type
type InetAccount struct {
	BillingAccount `mapstructure:",squash"`
	Tariff         string   `mapstructure:"tariff"`
	IPs            []string `mapstructure:"ip_list"`
}

// TelAccount type
type TelAccount struct {
	BillingAccount `mapstructure:",squash"`
	Numbers        []string `mapstructure:"number_list"`
}

// Ticket type
type Ticket struct {
	TicketID   int             `mapstructure:"ticket_id"`
	ContractID string          `mapstructure:"contract_id"`
	Creator    string          `mapstructure:"creator"`
	Created    time.Time       `mapstructure:"date"`
	Issue      string          `mapstructure:"issue"`
	Master     string          `mapstructure:"master"`
	Comments   []TicketComment `mapstructure:"comments"`
	Name       string          `mapstructure:"name"`
	Address    string          `mapstructure:"address"`
	Contacts   []string        `mapstructure:"contacts"`
	Updated    time.Time
	Modified   bool
}

// TicketComment type
type TicketComment struct {
	Time    time.Time `mapstructure:"time"`
	Author  string    `mapstructure:"author"`
	Comment string    `mapstructure:"comment"`
}

// ColorReset - ANSI color
const ColorReset string = "\033[0m"

// ColorRed - ANSI color
const ColorRed string = "\033[31m"

// ColorGreen - ANSI color
const ColorGreen string = "\033[32m"

// ColorYellow - ANSI color
const ColorYellow string = "\033[33m"

// ColorBlue - ANSI color
const ColorBlue string = "\033[34m"

// ColorPurple - ANSI color
const ColorPurple string = "\033[35m"

// ColorCyan - ANSI color
const ColorCyan string = "\033[36m"

// ColorWhite - ANSI color
const ColorWhite string = "\033[37m"

// HELPUSER - help string for user
const HELPUSER string = `
<b>Available commands:</b>
/help - print this help
/raw [args] - switch to raw command mode (default)
/report [args] - switch to feedback mode
/search [args] - switch to search mode
/ping [args] - switch to ping mode
/calc [args] - switch to ip calc mode
/config [args] - switch to config mode
/tickets - show tickets from gray database

<code>args</code> - optional commands, which can be executed immediately, like you are already in this mode.

<b>Raw mode (default)</b>
In this mode bot try to parse raw commands:

<code>{CLIENT_IP|CONTRACT_ID}</code> - get client summary from gray database

<code>SW_IP</code> - get switch summary

<code>SW_IP PORT</code> - get short switch and short port summary with additional callback buttons:

<code>full/short</code> - switch between full and short port summary
<code>refresh</code> - update information in the same message
<code>clear</code> - clear port counters and refresh
<code>repeat</code> - send new message with updated information

<b><i>IP</i></b> can be in short or full format (e.g. <code>59.75</code> and <code>192.168.59.75</code> are equal)
For client's public ip you must specify address in full format.

<b>Report mode</b>
In this mode you can send bug reports or suggestions.
All messages will be redirected to special reports channel. You can also send screenshots or other media.

<b>Search mode</b>
In this mode you can search switches by mac, model or location.
Results will be paginated. Use callback buttons to navigate between pages: first, previous, next, last. 

<b>Ping mode</b>
In this mode you can ping different hosts.
Only one host at time. If you send a new host, previous pinger will be stopped.

<b>IP calc mode</b>
In this mode you can get client ip address summary (ip, mask, gateway, prefix)

<b>Config mode</b>
In this mode you can change user settings, e.g. database credentials.

`

// HELPADMIN - help string for admin
const HELPADMIN string = `
<code>list</code> - list authorized users
<code>add ID [NAME]</code> - add user with id <b><i>ID</i></b> and optional mark with comment <b><i>NAME</i></b>
<code>del ID</code> - delete user with id <b><i>ID</i></b>
<code>send ID TEXT</code> - send message <b><i>TEXT</i></b> to user with id <b><i>ID</i></b>
<code>broadcast TEXT</code> - send broadcast message <b><i>TEXT</i></b> 
<code>reload</code> - reload configuration from file
`

// BotCommands const
var BotCommands = []tgbotapi.BotCommand{
	{
		Command:     "tickets",
		Description: "show gray database tickets",
	},
	{
		Command:     "raw",
		Description: "switch to raw command mode (default)",
	},
	{
		Command:     "search",
		Description: "switch to search mode",
	},
	{
		Command:     "ping",
		Description: "switch to ping mode",
	},
	{
		Command:     "calc",
		Description: "switch to ip calc mode",
	},
	{
		Command:     "config",
		Description: "switch to config mode",
	},
	{
		Command:     "help",
		Description: "print help",
	},
	{
		Command:     "report",
		Description: "switch to feedback mode",
	},
}

// HELPER FUNCTIONS

// check if uid is in users map
func userIsAuthorized(id int64) bool {
	_, ok := CFG.Users[id]
	return ok
}

// search int in list of int
func intInList(val int, lst []int) bool {
	sort.Ints(lst)
	idx := sort.SearchInts(lst, val)
	return !((idx == len(lst)) || (val != lst[idx]))
}

// split first arg from args
func splitArgs(args string) (first string, other string) {
	a := strings.SplitN(args, " ", 2)
	if len(a) < 2 {
		return a[0], ""
	}
	return a[0], strings.TrimSpace(a[1])
}

// split last arg from args
func splitLast(args string) (before string, last string) {
	i := strings.LastIndex(args, " ")
	return args[:i], args[i+1:]
}

// convert x.x --> 192.168.x.x, return empty string on invalid ip
func fullIP(ip string, isSwitch bool) string {
	octet := `[0-9]|[1-9][0-9]|1[0-9]{2}|2[0-4][0-9]|25[0-5]`
	reFull, _ := regexp.Compile(`^((` + octet + `)\.){3}(` + octet + `)$`)
	reShort, _ := regexp.Compile(`^(` + octet + `)\.(` + octet + `)$`)
	reSwitch, _ := regexp.Compile(`^192\.168\.(4[79]|5[7-9]|60)\.(` + octet + `)$`)
	if reShort.MatchString(ip) {
		ip = "192.168." + ip
	}
	if isSwitch && reSwitch.MatchString(ip) || !isSwitch && reFull.MatchString(ip) {
		return ip
	}
	return ""
}

// check if string is contract id
func isContract(s string) bool {
	rgx, _ := regexp.Compile(`^[0-9]{5}$`)
	return rgx.MatchString(s)
}

// print error in message
func fmtErr(e string) string {
	return "\n<b>ERROR</b>&#8252;\n<code>" + e + "</code>\n"
}

// print object formatted with template
func fmtObj(obj interface{}, tpl string) string {
	var buf bytes.Buffer
	TPL.ExecuteTemplate(&buf, tpl, obj)
	return buf.String()
}

// print bytes in human readable format
func fmtBytes(bytes uint, toBits bool) string {
	var ratio float64 = 1024
	units := [5]string{"B", "KB", "MB", "GB", "TB"}
	if toBits {
		ratio = 1000
		units = [5]string{"bit", "Kbit", "Mbit", "Gbit", "Tbit"}
		bytes *= 8
	}
	res := float64(bytes)
	i := 0
	for ; res >= ratio && i < len(units)-1; i++ {
		res /= ratio
	}
	return fmt.Sprintf("%.2f %s", res, units[i])
}

// print rounded duration if it is less than 100s.
func fmtRTT(d time.Duration) string {
	scale := 100 * time.Second
	// look for the max scale that is smaller than d
	for scale > d {
		scale = scale / 10
	}
	return d.Round(scale / 100).String()
}

// format phone number
func fmtPhone(s string) string {
	reNonDigit, _ := regexp.Compile(`\D`)
	reLocal, _ := regexp.Compile(`^6\d{6}$`)
	reMobile, _ := regexp.Compile(`^(?:[78]?)(\d{3})(\d{3})(\d{2})(\d{2})$`)
	// remove non-digit symbols
	res := reNonDigit.ReplaceAllString(s, "")
	// convert local number
	if reLocal.MatchString(res) {
		res = "8496" + res
	}
	// format as 8 (xxx) xxx-xx-xx
	m := reMobile.FindStringSubmatch(res)
	if len(m) > 1 {
		res = fmt.Sprintf("8(%s)%s-%s-%s", m[1], m[2], m[3], m[4])
		return res
	}
	// return raw if no matches
	return s
}

// format address for short template
func fmtAddress(s string) string {
	re, _ := regexp.Compile(`Коломна |ул\. |д\. |п\. \d+ |э\. \d+ |офис/цех\. `)
	return re.ReplaceAllString(s, "")
}

// mapstructure decode with custom date format
func mapstructureDecode(input interface{}, output interface{}) {
	config := mapstructure.DecoderConfig{
		DecodeHook: mapstructure.StringToTimeHookFunc(time.RFC3339),
		Result:     &output,
	}
	decoder, _ := mapstructure.NewDecoder(&config)
	decoder.Decode(input)
}

// debug log
func logDebug(msg string) {
	if CFG.DebugMode {
		log.Printf("[%sDEBUG%s] %s", ColorCyan, ColorReset, msg)
	}
}

// info log
func logInfo(msg string) {
	log.Printf("[%sINFO%s] %s", ColorGreen, ColorReset, msg)
}

// warning log
func logWarning(msg string) {
	log.Printf("[%sWARNING%s] %s", ColorYellow, ColorReset, msg)
}

// error log
func logError(msg string) {
	log.Printf("[%sERROR%s] %s", ColorRed, ColorReset, msg)
}

// print timestamp
func printUpdated(t time.Time) string {
	return fmt.Sprintf("\n<i>Updated:</i> <code>%s</code>", t.Format("2006-01-02 15:04:05"))
}

// MAIN FUNCTIONS

// init telegram bot
func initBot() tgbotapi.UpdatesChannel {
	var updates tgbotapi.UpdatesChannel
	var err error
	Bot, err = tgbotapi.NewBotAPI(CFG.BotToken)
	if err != nil {
		log.Panic(err)
	}
	// Bot.Debug = CFG.DebugMode
	logInfo(fmt.Sprintf("[init] Authorized on bot account %s", Bot.Self.UserName))

	whInfo, _ := Bot.GetWebhookInfo()
	logDebug(fmt.Sprintf("[init] Got webhook info: %v", whInfo.URL))
	// check webhook is set
	if CFG.UseWebhook && whInfo.URL != CFG.WebhookURL+Bot.Token {
		wh, _ := tgbotapi.NewWebhook(CFG.WebhookURL + Bot.Token)
		_, err := Bot.Request(wh)
		if err != nil {
			log.Panic(err)
		}
		logDebug(fmt.Sprintf("[init] New webhook: %s", CFG.WebhookURL+Bot.Token))
	} else if !CFG.UseWebhook && whInfo.URL != "" {
		_, err = Bot.Request(tgbotapi.DeleteWebhookConfig{})
		if err != nil {
			log.Panic(err)
		}
		logDebug("[init] Webhook deleted")
	}
	// set bot commands
	_, err = Bot.Request(tgbotapi.NewSetMyCommands(BotCommands...))
	if err != nil {
		logError(fmt.Sprintf("[init] Set commands failed: %v", err))
	}
	// init pingers
	Pingers = make(map[int64]ping.Pinger)
	if CFG.UseWebhook {
		// serve http
		go http.ListenAndServe(":"+CFG.ListenPort, nil)
		updates = Bot.ListenForWebhook("/" + Bot.Token)
		logInfo(fmt.Sprintf("[init] Listening on port %s", CFG.ListenPort))
	} else {
		// start polling
		updateConfig := tgbotapi.NewUpdate(0)
		updateConfig.Timeout = 30
		updates = Bot.GetUpdatesChan(updateConfig)
		logInfo("[init] Start polling")
	}
	return updates
}

// load config from file
func loadConfig() error {
	data, err := ioutil.ReadFile(CFGFILE)
	if err != nil {
		logError(fmt.Sprintf("[config] Read file failed: %v", err))
		return err
	}
	err = yaml.Unmarshal(data, &CFG)
	if err != nil {
		logError(fmt.Sprintf("[config] Parse yaml failed: %v", err))
		return err
	}
	logInfo(fmt.Sprintf("[config] Loaded from %s", CFGFILE))
	// Template functions
	funcMap := template.FuncMap{
		"fmtBytes": fmtBytes,
		"fmtKbits": func(x uint) string { return fmtBytes(x*125, true) },
		"fmtState": func(b bool) string {
			if b {
				return "enabled"
			}
			return "disabled"
		},
		"fmtPhone":   fmtPhone,
		"fmtAddress": fmtAddress,
		"inc":        func(x int) int { return x + 1 },
	}
	// load templates
	TPL, err = template.New("templates").Funcs(funcMap).ParseGlob("templates/*")
	if err != nil {
		logError(fmt.Sprintf("[template] Parse failed: %v", err))
		return err
	}
	for _, t := range TPL.Templates() {
		logDebug(fmt.Sprintf("[template] Loaded: %v", t.Name()))
	}
	return nil
}

// write config to file
func saveConfig() error {
	data, err := yaml.Marshal(&CFG)
	if err != nil {
		logError(fmt.Sprintf("[config] YAML marshal failed: %v", err))
		return err
	}
	// attach document start and end strings
	data = append([]byte("---\n"), data...)
	data = append(data, []byte("...\n")...)
	err = ioutil.WriteFile(CFGFILE, data, 0644)
	if err != nil {
		logError(fmt.Sprintf("[config] Write file failed: %v", err))
		return err
	}
	logInfo(fmt.Sprintf("[config] Saved to %s", CFGFILE))
	return nil
}

// add/delete user
func manageUser(args string, enabled bool) string {
	u, name := splitArgs(args)
	uid, err := strconv.ParseInt(u, 10, 64)
	if err != nil || uid == 0 {
		return fmtErr("Wrong uid")
	}
	var msgUser, msgAdmin string
	if enabled && !userIsAuthorized(uid) {
		CFG.Users[uid] = &User{Name: name}
		logInfo(fmt.Sprintf("[user] %d (%s) added", uid, CFG.Users[uid].Name))
		msgUser = "You are added to authorized users list."
		msgAdmin = fmt.Sprintf("User <code>%d</code> <b>%s</b> added.",
			uid, CFG.Users[uid].Name)
	} else if !enabled && userIsAuthorized(uid) {
		logInfo(fmt.Sprintf("[user] %d (%s) removed", uid, CFG.Users[uid].Name))
		msgUser = "You are removed from authorized users list."
		msgAdmin = fmt.Sprintf("User <code>%d</code> <b>%s</b> removed.",
			uid, CFG.Users[uid].Name)
		delete(CFG.Users, uid)
	} else {
		return "Nothing to do"
	}
	saveConfig()
	sendTo(uid, msgUser)
	return msgAdmin
}

// send text message with keyboard (both reply or inline) to user
func sendMessage(id int64, text string, kb interface{}) (tgbotapi.Message, error) {
	if len(text) > 4096 {
		logWarning(fmt.Sprintf("Message too long: %d", len(text)))
		text = fmtErr("Message too long!")
	}
	msg := tgbotapi.NewMessage(id, text)
	msg.ParseMode = tgbotapi.ModeHTML
	msg.ReplyMarkup = kb
	res, err := Bot.Send(msg)
	if err != nil {
		logError(fmt.Sprintf("[send] [%s] %v, msg: %#v ", CFG.Users[id].Name, err, msg))
	}
	return res, err
}

// clear custom keyboard
func clearReplyKeyboard(uid int64) {
	k := tgbotapi.NewRemoveKeyboard(true)
	// send and remove dummy message
	m, _ := sendMessage(uid, "Dummy", k)
	Bot.Request(tgbotapi.NewDeleteMessage(uid, m.MessageID))
}

// edit message with inline keyboard
func editMessage(m *tgbotapi.Message, textNew string, kbNew tgbotapi.InlineKeyboardMarkup, kbReplace bool) error {
	if len(textNew) > 4096 {
		logWarning(fmt.Sprintf("Message too long: %d", len(textNew)))
		textNew = fmtErr("Message too long!")
	}
	var kb tgbotapi.InlineKeyboardMarkup
	var msg tgbotapi.Chattable
	if kbReplace {
		kb = kbNew
	} else {
		kb = *m.ReplyMarkup
	}
	if textNew == "" {
		tmp := tgbotapi.NewEditMessageReplyMarkup(m.Chat.ID, m.MessageID, kb)
		msg = &tmp
	} else {
		tmp := tgbotapi.NewEditMessageTextAndMarkup(m.Chat.ID, m.MessageID, textNew, kb)
		tmp.ParseMode = tgbotapi.ModeHTML
		msg = &tmp
	}
	_, err := Bot.Send(msg)
	if err != nil {
		logError(fmt.Sprintf("[edit] %v, msg: %#v ", err, msg))
	}
	return err
}

// generate keyboard markup from matrix
func genKeyboard(matrix [][]map[string]string) tgbotapi.InlineKeyboardMarkup {
	var kb [][]tgbotapi.InlineKeyboardButton
	for _, rows := range matrix {
		var row []tgbotapi.InlineKeyboardButton
		for _, cols := range rows {
			for key, val := range cols {
				btn := tgbotapi.NewInlineKeyboardButtonData(key, val)
				row = append(row, btn)
			}
		}
		kb = append(kb, row)
	}
	return tgbotapi.InlineKeyboardMarkup{
		InlineKeyboard: kb,
	}
}

// generate pagination keyboard row
func rowPagination(cmd string, page int, total int) [][]map[string]string {
	// make matrix with empty row
	buttons := [][]map[string]string{{}}
	if page > 1 {
		if page > 2 {
			// first page
			buttons[0] = append(buttons[0], map[string]string{"<<": fmt.Sprintf("%s %d", cmd, 1)})
		}
		// previous page
		buttons[0] = append(buttons[0], map[string]string{"<": fmt.Sprintf("%s %d", cmd, page-1)})
	}
	if page < total {
		// next page
		buttons[0] = append(buttons[0], map[string]string{">": fmt.Sprintf("%s %d", cmd, page+1)})
		if page < total-1 {
			// last page
			buttons[0] = append(buttons[0], map[string]string{">>": fmt.Sprintf("%s %d", cmd, total)})
		}
	}
	return buttons
}

// shortcut for edit only text
func editText(m *tgbotapi.Message, txt string) error {
	empty := tgbotapi.InlineKeyboardMarkup{InlineKeyboard: [][]tgbotapi.InlineKeyboardButton{}}
	if m.ReplyMarkup != nil {
		return editMessage(m, txt, empty, false)
	}
	return editMessage(m, txt, empty, true)
}

// shortcut for edit only keyboard
func editKeyboard(m *tgbotapi.Message, kb tgbotapi.InlineKeyboardMarkup) error {
	return editMessage(m, "", kb, true)
}

// shortcut for edit text and remove inline keyboard
func editTextRemoveKeyboard(m *tgbotapi.Message, txt string) error {
	empty := tgbotapi.InlineKeyboardMarkup{InlineKeyboard: [][]tgbotapi.InlineKeyboardButton{}}
	return editMessage(m, txt, empty, true)
}

// shortcut for edit text and keyboard
func editTextAndKeyboard(m *tgbotapi.Message, txt string, kb tgbotapi.InlineKeyboardMarkup) error {
	return editMessage(m, txt, kb, true)
}

// shortcut for simple text message
func sendTo(id int64, text string) (tgbotapi.Message, error) {
	empty := tgbotapi.InlineKeyboardMarkup{InlineKeyboard: [][]tgbotapi.InlineKeyboardButton{}}
	return sendMessage(id, text, empty)
}

// broadcast message to all users
func broadcastSend(text string) string {
	var res string
	if text == "" {
		return fmtErr("empty message")
	}
	for uid := range CFG.Users {
		_, err := sendTo(uid, text)
		if err == nil {
			res += fmt.Sprintf("%d OK\n", uid)
		} else {
			res += fmt.Sprintf("%d failed: %v\n", uid, err)
		}
	}
	return res
}

// universal api request
func requestAPI(method string, endpoint string, args map[string]interface{}) (map[string]interface{}, error) {
	logDebug(fmt.Sprintf("[API %s] endpoint: %s, args: %+v", method, endpoint, args))
	var res map[string]interface{}
	if endpoint == "" {
		return res, errors.New("Empty endpoint")
	}
	// pack arguments to body
	var reqBody *bytes.Buffer
	if len(args) > 0 {
		reqData, err := json.Marshal(args)
		if err != nil {
			logError(fmt.Sprintf("[API %s] Pack args to json failed: %v, args: %+v", method, err, args))
			return res, errors.New("Packing arguments to json failed")
		}
		reqBody = bytes.NewBuffer(reqData)
	}
	// ensure that there is no double // symbols in url
	url := strings.TrimRight(CFG.InkoToolsAPI, "/") + "/" + strings.TrimLeft(endpoint, "/")
	// make request
	var req *http.Request
	var err error
	// workaround typed and untyped nil
	if reqBody == nil {
		req, err = http.NewRequest(method, url, nil)
	} else {
		req, err = http.NewRequest(method, url, reqBody)
	}
	if err != nil {
		logError(fmt.Sprintf("[API %s] Creating request object failed: %v, url: %s", method, err, url))
		return res, errors.New("Creating request object failed")
	}
	req.Header.Add("Content-Type", "application/json")
	// send json request to api
	client := &http.Client{}
	resp, err := client.Do(req)
	if err != nil {
		logError(fmt.Sprintf("[API %s] Request failed: %v, endpoint: %s", method, err, endpoint))
		return res, errors.New("API request failed")
	}
	defer resp.Body.Close()
	// parse response
	err = json.NewDecoder(resp.Body).Decode(&res)
	if err != nil {
		logError(fmt.Sprintf("[API %s] Response json decode failed: %v, endpoint: %s", method, err, endpoint))
		return res, errors.New("API response decode failed")
	}
	// if we have no errors from api - return result
	if resp.StatusCode < 400 {
		logDebug(fmt.Sprintf("[API %s] Response: %+v", method, res))
		return res, nil
	}
	// parse errors from api
	if res["detail"] != nil {
		logWarning(fmt.Sprintf("[API %s] Returned %d error: %v, endpoint: %s", method, resp.StatusCode, res["detail"], endpoint))
		switch res["detail"].(type) {
		case string:
			return res, errors.New(res["detail"].(string))
		case []interface{}:
			return res, fmt.Errorf("%d", resp.StatusCode)
		}
	}
	logError(fmt.Sprintf("[API %s] Returned %d error, raw response: %#v, endpoint: %s", method, resp.StatusCode, res, endpoint))
	return res, fmt.Errorf("%d", resp.StatusCode)
}

// api get request shortcut
func apiGet(endpoint string) (map[string]interface{}, error) {
	return requestAPI("GET", endpoint, map[string]interface{}{})
}

// api delete request shortcut
func apiDelete(endpoint string) (map[string]interface{}, error) {
	return requestAPI("DELETE", endpoint, map[string]interface{}{})
}

// get switch summary and format it with template
func swSummary(ip string, style string) (string, error) {
	var res, template string
	var err error
	var sw Switch
	switch style {
	case "short":
		template = "sw.short.tmpl"
	default:
		template = "sw.tmpl"
	}
	resp, err := apiGet(fmt.Sprintf("/sw/%s/", ip))
	if err != nil {
		return fmtErr(err.Error()), err
	}
	// serialize data from returned map to struct
	mapstructure.Decode(resp["data"], &sw)
	res = fmtObj(sw, template)
	if !sw.Status {
		err = errors.New("unavailable")
	}
	return res, err
}

// get port summary and format it with template
func portSummary(ip string, port string, style string) (string, error) {
	var res string        // result string
	var pInfo PortSummary // main port summary object
	var accessPorts []int // list of access ports (for checks)
	var arpTmp []ARPEntry // for arp table deduplication

	// get slots info, return on error
	resp, err := apiGet(fmt.Sprintf("/sw/%s/ports/%s/", ip, port))
	if err != nil {
		return res, err
	}
	mapstructure.Decode(resp["data"], &pInfo.Slots)

	// set common port values
	pInfo.PortNumber = pInfo.Slots[0].Port
	pInfo.Style = style
	for p := range pInfo.Slots {
		if pInfo.Slots[p].Link {
			pInfo.LinkUp = true
			break
		}
	}

	// get port counters
	resp, err = apiGet(fmt.Sprintf("/sw/%s/ports/%s/counters", ip, port))
	if err != nil {
		pInfo.Counters.Error = err.Error()
	} else {
		mapstructure.Decode(resp["data"], &pInfo.Counters)
	}

	// all other data for full style
	if style == "full" {

		// get port bandwidth
		resp, err = apiGet(fmt.Sprintf("/sw/%s/ports/%s/bandwidth", ip, port))
		if err == nil {
			mapstructure.Decode(resp["data"], &pInfo.Bandwidth)
		}

		// get list of access ports
		resp, err = apiGet(fmt.Sprintf("/sw/%s/ports/", ip))
		if err == nil {
			mapstructure.Decode(resp["data"].(map[string]interface{})["access_ports"], &accessPorts)
		}

		// get vlan
		resp, err = apiGet(fmt.Sprintf("/sw/%s/ports/%s/vlan", ip, port))
		if err != nil {
			pInfo.VLAN.Error = err.Error()
		} else {
			mapstructure.Decode(resp["data"], &pInfo.VLAN)
		}

		// all other data only for access ports
		if !intInList(pInfo.PortNumber, accessPorts) {
			e := "Transit ports are not supported"
			pInfo.ACL.Error = e
			pInfo.Multicast.Error = e
			pInfo.MAC.Error = e
			pInfo.ARP.Error = e
		} else {

			// get acl
			resp, err = apiGet(fmt.Sprintf("/sw/%s/ports/%s/acl", ip, port))
			if err != nil {
				pInfo.ACL.Error = err.Error()
			} else {
				mapstructure.Decode(resp["data"], &pInfo.ACL.Entries)
			}

			// get multicast data
			resp, err = apiGet(fmt.Sprintf("/sw/%s/multicast", ip))
			if err != nil {
				pInfo.Multicast.Error = err.Error()
			} else {
				mapstructure.Decode(resp["data"], &pInfo.Multicast)
				// check if port is member of mvlan
				pInfo.Multicast.State = intInList(pInfo.PortNumber, pInfo.Multicast.MemberPorts)
				if pInfo.Multicast.State {
					// mcast filters
					resp, err = apiGet(fmt.Sprintf("/sw/%s/ports/%s/mcast/filters", ip, port))
					if err == nil {
						mapstructure.Decode(resp["data"], &pInfo.Multicast.Filters)
					}
					if pInfo.LinkUp {
						// mcast groups
						resp, err = apiGet(fmt.Sprintf("/sw/%s/ports/%s/mcast/groups", ip, port))
						if err == nil {
							mapstructure.Decode(resp["data"], &pInfo.Multicast.Groups)
						}
					}
				}
			}

			// get mac table only if link is up
			if pInfo.LinkUp {
				resp, err = apiGet(fmt.Sprintf("/sw/%s/ports/%s/mac", ip, port))
				if err != nil {
					pInfo.MAC.Error = err.Error()
				} else {
					mapstructure.Decode(resp["data"], &pInfo.MAC.Entries)
				}
			}

			// get arp only if mac address table is not empty
			if len(pInfo.MAC.Entries) > 0 {
				// get arp table for acl permit ip
				for _, a := range pInfo.ACL.Entries {
					if a.Mode == "permit" {
						resp, err = requestAPI("POST", "/arpsearch", map[string]interface{}{"ip": a.IP})
						if err != nil {
							logWarning(fmt.Sprintf("[ARP] failed to get %s", a.IP))
							pInfo.ARP.Error += err.Error() + "\n"
						} else {
							mapstructure.Decode(resp["data"], &arpTmp)
							// append to global arp
							pInfo.ARP.Entries = append(pInfo.ARP.Entries, arpTmp...)
						}
					}
				}
				// get arp for each mac address
				for _, m := range pInfo.MAC.Entries {
					resp, err = requestAPI("POST", "/arpsearch", map[string]interface{}{"mac": m.Mac, "src_sw_ip": ip})
					if err != nil {
						logWarning(fmt.Sprintf("[ARP] failed to get %s", m.Mac))
						pInfo.ARP.Error += err.Error() + "\n"
					} else {
						mapstructure.Decode(resp["data"], &arpTmp)
						// append to global arp
						pInfo.ARP.Entries = append(pInfo.ARP.Entries, arpTmp...)
					}
				}
				// remove duplicate entries from global arp table
				arpTmp = pInfo.ARP.Entries
				pInfo.ARP.Entries = nil
				for _, a := range arpTmp {
					dup := false
					for _, u := range pInfo.ARP.Entries {
						if u == a {
							dup = true
							break
						}
					}
					if !dup {
						pInfo.ARP.Entries = append(pInfo.ARP.Entries, a)
					}
				}
			} // end arp

		} // end access ports

	} // end full style

	logDebug(fmt.Sprintf("[portSummary] pInfo: %+v", pInfo))
	res = fmtObj(pInfo, "port.tmpl")
	res += printUpdated(time.Now())
	// clear previous errors (escalated to template)
	err = nil
	return res, err
}

// clear port counters
func portClear(ip string, port string) string {
	resp, err := apiDelete(fmt.Sprintf("/sw/%s/ports/%s/counters", ip, port))
	if err != nil {
		return fmtErr(err.Error())
	}
	if resp["detail"] == nil {
		logError(fmt.Sprintf("[clear %s %s] API returned no detail, raw data: %v", ip, port, resp))
		return fmtErr("Empty response")
	}
	return resp["detail"].(string)
}

// get ip summary
func ipCalc(ip string) string {
	var res string
	resp, err := apiGet(fmt.Sprintf("/ipcalc/%s/", ip))
	if err != nil {
		return fmtErr(err.Error())
	}
	var calc IPCalc
	mapstructure.Decode(resp["data"], &calc)
	res += fmtObj(calc, "ipcalc.tmpl")
	return res
}

// TELEGRAM COMMANDS HANDLERS

// new user handler
func newUserHandler(u *tgbotapi.User) {
	msg := fmt.Sprintf("User <a href=\"tg://user?id=%d\">%s</a> "+
		" requests authorization:\nid: <code>%d</code>", u.ID, u, u.ID)
	sendTo(CFG.Admin, msg)
	sendTo(u.ID, "Your request is accepted. Waiting confirmation from admin.")
}

// admin command handler
func adminHandler(msg string) string {
	cmd, arg := splitArgs(msg)
	var res string
	var err error
	switch cmd {
	case "list":
		for id, u := range CFG.Users {
			res += fmt.Sprintf(
				"<code>%d</code> - <a href=\"tg://user?id=%d\">%s</a>\n", id, id, u.Name)
		}
	case "add":
		res = manageUser(arg, true)
	case "del":
		res = manageUser(arg, false)
	case "send":
		user, text := splitArgs(arg)
		id, _ := strconv.ParseInt(user, 10, 64)
		_, err = sendTo(id, text)
		if err == nil {
			res = "Message sent"
		} else {
			res = fmt.Sprintf("Message not sent: %v", err)
		}
	case "broadcast":
		res = broadcastSend(arg)
	case "reload":
		err = loadConfig()
		if err != nil {
			res = "Failed"
		} else {
			res = "Config reloaded"
		}
	default:
		res = HELPADMIN
	}
	return res
}

// parse raw input handler
func rawHandler(raw string) (string, tgbotapi.InlineKeyboardMarkup) {
	var res string                       // text message result
	var kb tgbotapi.InlineKeyboardMarkup // inline keyboard markup
	cmd, args := splitArgs(raw)
	ip := fullIP(cmd, false)
	switch {
	// empty input
	case raw == "":
		res = "You are in raw command mode."
	// cmd is ip address
	case ip != "":
		// ip is sw ip
		if fullIP(ip, true) != "" {
			port, args := splitArgs(args)
			res, kb = swHandler(ip, port, args)
			// ip is client ip
		} else {
			res, kb = clientHandler(ip, args)
		}
	// cmd is contract id
	case isContract(cmd):
		res, kb = clientHandler(cmd, args)
	default:
		res = fmtErr("Failed to parse raw input.")
		logError(fmt.Sprintf("[rawHandler] Failed to parse: %s", raw))
	}
	// default keyboard with close button
	if len(kb.InlineKeyboard) == 0 {
		kb = genKeyboard([][]map[string]string{{{"close": "close"}}})
	}
	return res, kb
}

// switch ip handler
func swHandler(ip string, port string, args string) (string, tgbotapi.InlineKeyboardMarkup) {
	var res string // text message result
	var err error
	var kb tgbotapi.InlineKeyboardMarkup // inline keyboard markup
	pView := []string{"short", "full"}   // view styles for port summary
	idx := 0                             // default index - short view
	logDebug(fmt.Sprintf("[swHandler] ip: %s, port: %s, args: '%s'", ip, port, args))
	// empty or invalid port - return full sw info
	if _, err := strconv.Atoi(port); err != nil {
		res, _ = swSummary(ip, "full")
		return res, kb
	}
	// clear counters if needed
	if strings.Contains(args, "clear") {
		logDebug(fmt.Sprintf("[swHandler] Clear result: %s", portClear(ip, port)))
	}
	if strings.Contains(args, "full") {
		idx = 1
	}
	// for ports switch view is always short
	res, err = swSummary(ip, "short")
	// no need to check port if switch is unavailable
	if err != nil {
		return res, kb
	}
	// get port summary
	p, err := portSummary(ip, port, pView[idx])
	if err != nil {
		return fmtErr(err.Error()), kb
	}
	res += p
	kb = genKeyboard([][]map[string]string{
		{
			// inverted view for full/short button calculated as (1 - idx)
			{pView[1-idx]: fmt.Sprintf("raw edit %s %s %s", ip, port, pView[1-idx])},
			{"clear counters": fmt.Sprintf("raw edit %s %s %s clear", ip, port, pView[idx])},
		},
		{
			{"refresh": fmt.Sprintf("raw edit %s %s %s", ip, port, pView[idx])},
			{"repeat": fmt.Sprintf("raw send %s %s %s", ip, port, pView[idx])},
			{"close": "close"},
		},
	})
	return res, kb
}

// ip calc handler
func calcHandler(arg string) string {
	var res string
	ip := fullIP(arg, false)
	if ip == "" {
		res = "You are in ip calculator mode. Send valid ip address or /raw to return."
	} else {
		res = ipCalc(ip)
	}
	return res
}

// client ip / contract id handler
func clientHandler(client string, args string) (string, tgbotapi.InlineKeyboardMarkup) {
	var res string                       // text message result
	var kb tgbotapi.InlineKeyboardMarkup // inline keyboard markup
	var btns []string                    // switch view buttons text
	var cData Contract                   // client data struct
	var endpoint, template, style string
	logDebug(fmt.Sprintf("[clientHandler] client: %s, args: %s", client, args))
	view, args := splitArgs(args)
	// set api request style, view template and buttons
	switch view {
	case "billing":
		style = "billing"
		template = "contract.billing.tmpl"
		btns = []string{"contacts", "tickets"}
	case "tickets":
		style = "short"
		template = "contract.tickets.tmpl"
		btns = []string{"contacts", "billing"}
	default:
		style = "short"
		template = "contract.short.tmpl"
		btns = []string{"tickets", "billing"}
	}
	// client is contract id or ip address
	if isContract(client) {
		endpoint = fmt.Sprintf("/gdb/%s/?style=%s", client, style)
	} else {
		endpoint = fmt.Sprintf("/gdb/by-ip/%s/?style=%s", client, style)
	}
	resp, err := apiGet(endpoint)
	if err != nil {
		res = fmtErr(err.Error())
	} else {
		if style == "billing" {
			mapstructureDecode(resp["data"], &cData.Billing)
			mapstructureDecode(resp["meta"], &cData) // contract id
		} else {
			mapstructureDecode(resp["data"], &cData)
		}
		res = fmtObj(cData, template)
		gdbURL := strings.TrimRight(CFG.GraydbURL, "/") + fmt.Sprintf("/index.php?id_aabon=%d", cData.ClientID)
		gdbArchiveURL := strings.TrimRight(CFG.GraydbURL, "/") + fmt.Sprintf("/arx_zay.php?dogovor=%s", cData.ContractID)
		// init keyboard with empty row
		kb = tgbotapi.NewInlineKeyboardMarkup(tgbotapi.NewInlineKeyboardRow())
		// add view buttons to row
		for _, btn := range btns {
			// skip tickets button if no tickets
			if btn == "tickets" && len(cData.Tickets) == 0 {
				continue
			}
			kb.InlineKeyboard[0] = append(
				kb.InlineKeyboard[0],
				tgbotapi.NewInlineKeyboardButtonData(btn, fmt.Sprintf("raw edit %s %s", client, btn)),
			)
		}
		// add tickets commenting buttons
		if view == "tickets" {
			for i, ticket := range cData.Tickets {
				kb.InlineKeyboard = append(kb.InlineKeyboard,
					tgbotapi.NewInlineKeyboardRow(
						tgbotapi.NewInlineKeyboardButtonData(
							fmt.Sprintf(" [%d] add comment (%s)", i+1, ticket.Master),
							fmt.Sprintf("comment edit %s %d", cData.ContractID, ticket.TicketID),
						),
					),
				)
			}
		}
		// add other rows
		kb.InlineKeyboard = append(kb.InlineKeyboard,
			tgbotapi.NewInlineKeyboardRow(
				tgbotapi.NewInlineKeyboardButtonURL("open in gray database", gdbURL),
			),
			tgbotapi.NewInlineKeyboardRow(
				tgbotapi.NewInlineKeyboardButtonURL("tickets archive", gdbArchiveURL),
			),
			tgbotapi.NewInlineKeyboardRow(
				tgbotapi.NewInlineKeyboardButtonData("close", "close"),
			),
		)
		// check client switch ip and port and add port button
		ip := fullIP(cData.SwitchIP, true)
		port, err := strconv.Atoi(cData.Port)
		if ip != "" && err == nil {
			kb.InlineKeyboard[0] = append(
				kb.InlineKeyboard[0],
				tgbotapi.NewInlineKeyboardButtonData(
					"port info", fmt.Sprintf("raw send %s %d", ip, port)))
		}
	}
	return res, kb
}

// search mode handler
func searchHandler(kw string, page int) (string, tgbotapi.InlineKeyboardMarkup) {
	var res string                       // text message result
	var kb tgbotapi.InlineKeyboardMarkup // inline keyboard markup
	if kw == "" {
		res = "You are in search mode"
		return res, kb
	}
	resp, err := requestAPI("POST", "/db/search", map[string]interface{}{"keyword": kw, "page": page, "per_page": 4})
	if err != nil {
		res = fmtErr(err.Error())
	} else {
		var result DBSearch
		err = mapstructure.Decode(resp, &result)
		if err != nil {
			logError(fmt.Sprintf("[search] %v", err))
		} else {
			res = fmtObj(result, "search.tmpl")
			// callback pagination
			if result.Meta.Pages.Total > 1 {
				kb = genKeyboard(append(
					rowPagination(fmt.Sprintf("search edit %s", kw), page, result.Meta.Pages.Total),
					[]map[string]string{{"close": "close"}}))
			}
		}
	}
	return res, kb
}

// start user pinger
func pingerStart(uid int64, host string) error {
	// one user can ping one host at time
	if _, exist := Pingers[uid]; exist {
		pingerStop(uid)
	}
	logDebug(fmt.Sprintf("[ping] [%s] starting %s", CFG.Users[uid].Name, host))
	p, err := ping.NewPinger(host)
	if err != nil {
		logError(fmt.Sprintf("[ping] [%s] [%s] %v", CFG.Users[uid].Name, host, err))
		return err
	}
	// start message
	p.OnSetup = func() {
		// add static keyboard with stop button
		kb := tgbotapi.NewReplyKeyboard(tgbotapi.NewKeyboardButtonRow(tgbotapi.NewKeyboardButton("stop")))
		res := fmt.Sprintf("<pre>PING %s (%v) %d (%d) bytes of data.</pre>",
			p.Addr(), p.IPAddr(), p.Size, p.Size+28)
		sendMessage(uid, res, kb)
	}
	// send ping result for each packet
	p.OnRecv = func(pkt *ping.Packet) {
		sendTo(uid, fmt.Sprintf("<pre>%d bytes from %v: icmp_seq=%d time=%v</pre>",
			pkt.Nbytes, pkt.IPAddr, pkt.Seq, fmtRTT(pkt.Rtt)))
	}
	p.OnDuplicateRecv = func(pkt *ping.Packet) {
		sendTo(uid, fmt.Sprintf("<pre>%d bytes from %v: icmp_seq=%d time=%v (DUP!)</pre>",
			pkt.Nbytes, pkt.IPAddr, pkt.Seq, fmtRTT(pkt.Rtt)))
	}
	// send total statistics when stopped
	p.OnFinish = func(stats *ping.Statistics) {
		res := fmt.Sprintf("<pre>%s (%s) stats:\n"+
			"%d sent, %d received, %v%% loss\n"+
			"rtt min/avg/max/stddev:\n%v/%v/%v/%v</pre>",
			stats.Addr, stats.IPAddr,
			stats.PacketsSent, stats.PacketsRecv, stats.PacketLoss,
			fmtRTT(stats.MinRtt), fmtRTT(stats.AvgRtt), fmtRTT(stats.MaxRtt), fmtRTT(stats.StdDevRtt))
		// remove keyboard only if no new pinger is running
		if _, exist := Pingers[uid]; exist {
			sendTo(uid, res)
		} else {
			kb := tgbotapi.NewRemoveKeyboard(true)
			sendMessage(uid, res, kb)
		}
	}
	// add pinger to global list
	Pingers[uid] = *p
	// run ping in goroutine
	go p.Run()
	return err
}

// stop user pinger
func pingerStop(uid int64) {
	// check if pinger exists and stop it
	if _, exist := Pingers[uid]; exist {
		p := Pingers[uid]
		logDebug(fmt.Sprintf("[ping] [%s] stopping %s", CFG.Users[uid].Name, p.Addr()))
		p.Stop()
		// remove pinger from global list
		delete(Pingers, uid)
	}
}

// ping mode handler
func pingHandler(msg string, uid int64) string {
	var res string // text message result
	switch msg {
	case "":
		res = "You are in ping mode. Send <b>host</b> to start pinging. Send <code>stop</code> to stop pinging."
	case "stop":
		pingerStop(uid)
	default:
		if fullIP(msg, true) != "" {
			return fmtErr("Impossible to ping switch ip without violating network conception. Use /raw mode for availability checks.")
		} else if ip := fullIP(msg, false); ip != "" {
			msg = ip
		}
		err := pingerStart(uid, msg)
		if err != nil {
			res = fmtErr(err.Error())
		}
	}
	return res
}

// config mode handler
func configHandler(msg string, uid int64, msgID int) (string, tgbotapi.InlineKeyboardMarkup) {
	// msgID is for deferred message deletion
	var res string
	var kb tgbotapi.InlineKeyboardMarkup

	// subcommands processing, msg - subcommand
	if CFG.Users[uid].TMP == "" {
		switch msg {
		case "login", "interval":
			res = fmt.Sprintf("Enter new %s:", msg)
			// change mode for user input and save tmp data
			CFG.Users[uid].Mode = "config"
			CFG.Users[uid].TMP = fmt.Sprintf("%d %s", msgID, msg)
		case "toggleNew":
			CFG.Users[uid].NotifyNew = !CFG.Users[uid].NotifyNew
		case "toggleUpdate":
			CFG.Users[uid].NotifyUpdate = !CFG.Users[uid].NotifyUpdate
		case "save":
			saveConfig()
		}

	} else { // input mode, msg - data entered by user
		// unpack saved data
		strID, savedData := splitArgs(CFG.Users[uid].TMP)
		enteredKey, savedData := splitArgs(savedData)
		oldMsgID, _ := strconv.Atoi(strID)
		enteredValue := msg
		// delete previous bot message
		Bot.Request(tgbotapi.NewDeleteMessage(uid, oldMsgID))
		switch enteredKey {
		case "login":
			// save entered login to tmp and ask for password
			res = "Enter password:"
			CFG.Users[uid].TMP = fmt.Sprintf("%d password %s", msgID, enteredValue)
		case "password":
			// try to get gray database token from api
			resp, err := requestAPI("POST", "/gdb/user/get_token",
				map[string]interface{}{"login": savedData, "password": enteredValue})
			if err != nil {
				res = fmtErr(err.Error())
				kb = genKeyboard([][]map[string]string{{{"try again": "config edit login"}, {"close": "close"}}})
			} else {
				mapstructure.Decode(resp["data"].(map[string]interface{})["token"], &CFG.Users[uid].Token)
			}
			CFG.Users[uid].TMP = ""
		case "interval":
			CFG.Users[uid].RefreshInterval = enteredValue
			CFG.Users[uid].TMP = ""
		}
	}

	// restore mode on cleared tmp
	if CFG.Users[uid].TMP == "" {
		CFG.Users[uid].Mode = "raw"
	}
	// print config on empty res
	if res == "" {
		res, kb = printConfig(uid)
	}

	return res, kb
}

// print unauthorized message
func printLogin() (string, tgbotapi.InlineKeyboardMarkup) {
	res := "You are not authorized in gray database."
	kb := genKeyboard([][]map[string]string{{{"login": "config edit login"}}})
	return res, kb
}

// print user config
func printConfig(uid int64) (string, tgbotapi.InlineKeyboardMarkup) {
	var res string
	var kb tgbotapi.InlineKeyboardMarkup
	if CFG.Users[uid].Token == "" {
		return printLogin()
	}
	// get username from api
	resp, err := requestAPI("GET", "/gdb/user", map[string]interface{}{"token": CFG.Users[uid].Token})
	if err != nil {
		CFG.Users[uid].Username = err.Error()
	} else {
		mapstructure.Decode(resp["data"].(map[string]interface{})["username"], &CFG.Users[uid].Username)
	}
	res = fmtObj(CFG.Users[uid], "config.tmpl")
	kb = genKeyboard([][]map[string]string{
		{
			{"edit credentials": "config edit login"},
			{"edit interval": "config edit interval"},
		},
		{
			{"toggle New": "config edit toggleNew"},
			{"toggle Update": "config edit toggleUpdate"},
		},
		{
			{"save": "config edit save"},
			{"close": "close"},
		},
	})
	return res, kb
}

// update user tickets cache
func updateTickets(uid int64) error {
	// clear cache before update
	CFG.Users[uid].Tickets.Data = nil
	resp, err := requestAPI("GET", "/gdb/user/tickets", map[string]interface{}{"token": CFG.Users[uid].Token})
	if err != nil {
		return err
	}
	mapstructureDecode(resp, &CFG.Users[uid].Tickets)
	for i, e := range CFG.Users[uid].Tickets.Data {
		c := len(e.Comments)
		if c > 0 {
			CFG.Users[uid].Tickets.Data[i].Updated = e.Comments[c-1].Time
			if e.Comments[c-1].Author != CFG.Users[uid].Tickets.Meta.User {
				CFG.Users[uid].Tickets.Data[i].Modified = true
			}
		}
	}
	CFG.Users[uid].Tickets.Updated = time.Now()
	logDebug(fmt.Sprintf("Updated tickets: %+v", CFG.Users[uid].Tickets))
	return nil
}

// get list of gray database tickets
func ticketsHandler(cmd string, uid int64) (string, tgbotapi.InlineKeyboardMarkup) {
	var res string
	var kb tgbotapi.InlineKeyboardMarkup
	var page int
	var buttons [][]map[string]string
	if CFG.Users[uid].Token == "" {
		return printLogin()
	}
	// update tickets cache on refresh and first run
	if strings.Contains(cmd, "refresh") || cmd == "" || CFG.Users[uid].Tickets.Updated.IsZero() {
		// trim cmd to prevent duplication in refresh button
		cmd = strings.Replace(cmd, "refresh ", "", -1)
		if err := updateTickets(uid); err != nil {
			return fmtErr(err.Error()), kb
		}
	}
	tickets := CFG.Users[uid].Tickets.Data
	total := len(tickets)
	if total == 0 {
		res = "You have no tickets"
	} else {
		if strings.Contains(cmd, "details") {
			_, p := splitLast(cmd)
			page, _ = strconv.Atoi(p)
			// replace invalid page numbers by first or last page
			if page < 1 {
				page = 1
			}
			if page > total {
				page = total
			}
			// get current ticket
			ticket := tickets[page-1]
			res = fmtObj(ticket, "ticket.user.tmpl")
			res += fmt.Sprintf("\nTicket: <b>%d/%d</b>", page, total)
			// pagination row
			if total > 1 {
				buttons = append(buttons, rowPagination("tickets edit details", page, total)...)
			}
			// other buttons rows
			buttons = append(buttons, []map[string]string{
				{"all tickets": "tickets edit list"},
				{"client info": fmt.Sprintf("raw send %s", ticket.ContractID)},
				{"add comment": fmt.Sprintf("comment edit %s %d", ticket.ContractID, ticket.TicketID)},
			})
		} else {
			res = fmtObj(tickets, "ticket.list.tmpl")
			// if message too long, try short template
			if len(res) > 4000 {
				res = fmtObj(tickets, "ticket.list.short.tmpl")
				logWarning(fmt.Sprintf("Using short tickets template, len: %d", len(res)))
			}
			// generate index buttons
			var row []map[string]string
			for i := 1; i <= total; i++ {
				row = append(row, map[string]string{strconv.Itoa(i): fmt.Sprintf("tickets edit details %d", i)})
				// 8 buttons per row
				if len(row) == 8 {
					buttons = append(buttons, row)
					row = nil
				}
			}
			// add last row (< 8 buttons)
			if len(row) > 0 {
				buttons = append(buttons, row)
			}
		}
	}
	// common row with refresh and close buttons
	buttons = append(buttons, []map[string]string{
		{"refresh": fmt.Sprintf("tickets edit refresh %s", cmd)},
		{"close": "close"},
	})
	res += printUpdated(CFG.Users[uid].Tickets.Updated)
	kb = genKeyboard(buttons)
	return res, kb
}

// add comment to ticket
func commentHandler(args string, uid int64, msgID int) (string, tgbotapi.InlineKeyboardMarkup) {
	var res string
	var kb tgbotapi.InlineKeyboardMarkup
	// args format for init message: 'clientID ticketID'
	reInit, _ := regexp.Compile(`^[0-9]{5} \d+$`)
	if reInit.MatchString(args) {
		// send prompt with cancel button ans save its id
		k := tgbotapi.NewReplyKeyboard(tgbotapi.NewKeyboardButtonRow(tgbotapi.NewKeyboardButton("cancel")))
		m, _ := sendMessage(uid, "Enter new comment:", k)
		// store temporary data and change mode
		CFG.Users[uid].TMP = fmt.Sprintf("%d %d %s", msgID, m.MessageID, args)
		CFG.Users[uid].Mode = "comment"
	} else if CFG.Users[uid].TMP != "" {
		// unpack temporary data [initMsgID, promtMsgID, clientID, ticketID]
		tmpData := strings.Split(CFG.Users[uid].TMP, " ")
		// delete previous two messages (init and prompt)
		for i := 0; i <= 1; i++ {
			m, _ := strconv.Atoi(tmpData[i])
			Bot.Request(tgbotapi.NewDeleteMessage(uid, m))
		}
		if args == "cancel" {
			// on cancel return to tickets list
			res, kb = ticketsHandler("list", uid)
		} else {
			// add new comment
			_, err := requestAPI("POST",
				fmt.Sprintf("/gdb/%s/tickets/%s", tmpData[2], tmpData[3]),
				map[string]interface{}{
					"token":   CFG.Users[uid].Token,
					"comment": args,
				})
			if err != nil {
				res = fmtErr(err.Error())
				kb = genKeyboard([][]map[string]string{{{"close": "close"}}})
			} else {
				updateTickets(uid)
				res, kb = clientHandler(tmpData[2], "tickets")
			}
		}
		// clear tmp, restore mode, remove cancel button
		CFG.Users[uid].TMP = ""
		CFG.Users[uid].Mode = "raw"
		clearReplyKeyboard(uid)
	} else {
		res = fmtErr("Wrong comment params")
		kb = genKeyboard([][]map[string]string{{{"close": "close"}}})
		logError(fmt.Sprintf("[comment] Wrong params: %s", args))
	}
	return res, kb
}

// MAIN APP
func main() {
	loadConfig()
	// serve telegram updates
	for u := range initBot() {
		// empty updates if user blocked or restarted bot
		if u.FromChat() == nil {
			logWarning("Empty update")
			continue
		}
		uid := u.FromChat().ID
		// for unauthorized users only start cmd is available
		if !userIsAuthorized(uid) && uid != CFG.Admin {
			if u.Message != nil && u.Message.Command() == "start" {
				newUserHandler(u.SentFrom())
			}
			// skip any other updates from unauthorized users
			continue
		}
		// message updates
		if u.Message != nil {
			logInfo(fmt.Sprintf("[message] [%s] %s", CFG.Users[uid].Name, u.Message.Text))
			var msg string                       // input message
			var res string                       // output message
			var kb tgbotapi.InlineKeyboardMarkup // output keyboard markup

			// send dummy message
			tmpMsg, _ := sendTo(uid, "Waiting...")

			cmd := u.Message.Command()
			cmdArgs := u.Message.CommandArguments()
			if cmd != "" {
				msg = cmdArgs
			} else {
				msg = u.Message.Text
			}

			// workaround for contracts in cmd
			if isContract(cmd) {
				msg = cmd
				cmd = "raw"
			}

			// cmd processing
			switch cmd {
			case "help":
				res = HELPUSER
				goto SEND
			case "start":
				res = HELPUSER
				goto SEND
			case "admin":
				if uid == CFG.Admin {
					CFG.Users[uid].Mode = "admin"
				} else {
					res = fmtErr("You have no permissions to work in this mode.")
					goto SEND
				}
<<<<<<< HEAD
			case "raw", "search", "ping", "calc", "config":
=======
			case "raw", "search", "ping", "calc", "comment":
>>>>>>> 889cf79c
				CFG.Users[uid].Mode = cmd
			case "report":
				CFG.Users[uid].Mode = cmd
				res = "You are in report mode. " +
					"Send message with your report, you can also attach screenshots or other media.\n" +
					"To cancel and return to raw command mode, send /raw."
				goto SEND
			case "tickets":
				res, kb = ticketsHandler(cmdArgs, uid)
				goto SEND
			// no command
			case "":
				// skip
			// wrong command
			default:
				res = fmtErr("Unknown command.")
				goto SEND
			}

			// mode processing
			switch CFG.Users[uid].Mode {
			case "admin":
				res = adminHandler(msg)
			case "report":
				fwd := tgbotapi.NewForward(CFG.ReportChannel, uid, u.Message.MessageID)
				_, err := Bot.Send(fwd)
				if err != nil {
					logError(fmt.Sprintf("[report] %v", err))
					res += "Your report failed. Contact admin to check logs. "
				} else {
					res += "Your report has been sent. "
				}
				res += "Send another message or return to raw command mode by sending /raw."
			case "search":
				// search and go to the first page
				res, kb = searchHandler(msg, 1)
			case "ping":
				res = pingHandler(msg, uid)
			case "calc":
				res = calcHandler(msg)
			case "config":
				// increased msgID - future answer from bot
				res, kb = configHandler(msg, uid, u.Message.MessageID+1)
			case "comment":
				res, kb = commentHandler(msg, uid, 0)
			default: // default is raw mode
				res, kb = rawHandler(msg)
			}
		SEND:
			if res != "" {
				if len(kb.InlineKeyboard) > 0 {
					editTextAndKeyboard(&tmpMsg, res, kb)
				} else {
					editTextRemoveKeyboard(&tmpMsg, res)
				}
			} else {
				logWarning("[message] Empty result")
				Bot.Request(tgbotapi.NewDeleteMessage(uid, tmpMsg.MessageID))
			}
			// clear user input
			Bot.Request(tgbotapi.NewDeleteMessage(uid, u.Message.MessageID))

		} else if u.CallbackData() != "" { // callback updates
			logInfo(fmt.Sprintf("[callback] [%s] %s", CFG.Users[uid].Name, u.CallbackData()))
			// skip dummy button
			if u.CallbackData() == "dummy" {
				continue
			}
			msg := u.CallbackQuery.Message
			var res string                       // output message
			var kb tgbotapi.InlineKeyboardMarkup // output keyboard markup
			mode, args := splitArgs(u.CallbackData())
			action, rawCmd := splitArgs(args)

			// send dummy message or edit existing
			switch action {
			case "send":
				tmpMsg, _ := sendTo(uid, "Waiting...")
				// update pointer for message to edit after getting result
				msg = &tmpMsg
			case "edit":
				// hide existing keyboard while waiting
				editKeyboard(msg, genKeyboard([][]map[string]string{{{"Waiting...": "dummy"}}}))
			}

			switch mode {
			case "raw":
				res, kb = rawHandler(rawCmd)
			case "search":
				// cut last argument - page number and convert to int
				kw, p := splitLast(rawCmd)
				page, _ := strconv.Atoi(p)
				res, kb = searchHandler(kw, page)
			case "config":
				res, kb = configHandler(rawCmd, uid, msg.MessageID)
			case "tickets":
				res, kb = ticketsHandler(rawCmd, uid)
			case "comment":
				res, kb = commentHandler(rawCmd, uid, msg.MessageID)
			case "close":
				// delete message on close button
				_, err := Bot.Request(tgbotapi.NewDeleteMessage(uid, msg.MessageID))
				if err != nil {
					logError(fmt.Sprintf("[close] %v", err))
					res = fmtErr(err.Error())
				} else {
					continue
				}
			default:
				logWarning(fmt.Sprintf("[callback] wrong mode: %s", mode))
				goto CALLBACK
			}

			// edit message
			if len(kb.InlineKeyboard) > 0 {
				editTextAndKeyboard(msg, res, kb)
			} else {
				editTextRemoveKeyboard(msg, res)
			}
		CALLBACK:
			Bot.Request(tgbotapi.NewCallback(u.CallbackQuery.ID, "Done"))
		}
	}
}<|MERGE_RESOLUTION|>--- conflicted
+++ resolved
@@ -1807,11 +1807,7 @@
 					res = fmtErr("You have no permissions to work in this mode.")
 					goto SEND
 				}
-<<<<<<< HEAD
-			case "raw", "search", "ping", "calc", "config":
-=======
-			case "raw", "search", "ping", "calc", "comment":
->>>>>>> 889cf79c
+			case "raw", "search", "ping", "calc", "comment", "config":
 				CFG.Users[uid].Mode = cmd
 			case "report":
 				CFG.Users[uid].Mode = cmd
